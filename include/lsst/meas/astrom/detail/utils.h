--- conflicted
+++ resolved
@@ -21,8 +21,6 @@
         }
     } mag_column_t;
 
-<<<<<<< HEAD
-=======
 
 /// RAII manager for astrometry.net indices
 ///
@@ -64,7 +62,6 @@
 
 
 
->>>>>>> 447a60ed
 /*
  * Implementation for index_t::getCatalog method
  */
